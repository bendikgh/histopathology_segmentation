--- conflicted
+++ resolved
@@ -676,10 +676,10 @@
     This model is recreated from https://github.com/Lzy-dot/OCELOT2023/tree/main
     """
 
-<<<<<<< HEAD
     def __init__(
         self,
         pretrained_dataset="owkin/phikon",
+        input_spatial_shape=1024,
         output_spatial_shape=1024,
         extract_layers=[3, 6, 9, 12],
         *args,
@@ -692,33 +692,21 @@
                 "The argument extract layers should be a list of length four"
             )
 
+        self.input_spatial_shape = input_spatial_shape
         self.output_spatial_shape = output_spatial_shape
-=======
-    def __init__(self, pretrained_dataset="owkin/phikon", input_spatial_shape=1024, output_spatial_shape=1024, extract_layers=[3, 6, 9, 12], *args, **kwargs) -> None:
-        super().__init__(*args, **kwargs)
-
-        if len(extract_layers) != 4:
-            raise ValueError("The argument extract layers should be a list of length four")
-        
-        self.input_spatial_shape = input_spatial_shape
-        self.output_spatial_shape = output_spatial_shape      
->>>>>>> ef061f79
 
         # Load pretrained weights
         if pretrained_dataset:
             vit_config = ViTConfig.from_pretrained(pretrained_dataset)
             vit_config.image_size = input_spatial_shape
-            self.vit_encoder = ViTModel.from_pretrained(pretrained_dataset, config=vit_config, ignore_mismatched_sizes=True)
+            self.vit_encoder = ViTModel.from_pretrained(
+                pretrained_dataset, config=vit_config, ignore_mismatched_sizes=True
+            )
             # Interpolate positional embeddings to match the output spatial shape
             self.adjust_positional_embeddings(input_spatial_shape)
         else:
-<<<<<<< HEAD
-            self.vit_encoder = ViTModel(add_pooling_layer=False)
-
-=======
             self.vit_encoder = ViTModel()
-        
->>>>>>> ef061f79
+
         # Which patch embeddings to extract for the decoder
         self.extract_layers = extract_layers
 
@@ -728,53 +716,58 @@
         # Freeze backbone/encoder parameters
         # for _, param in self.vit_encoder.named_parameters():
         #     param.requires_grad = False
-    
-    
+
     def adjust_positional_embeddings(self, new_size):
 
         # Get the original positional embeddings
-        pos_embed = ViTModel.from_pretrained("owkin/phikon").embeddings.position_embeddings
-        
+        pos_embed = ViTModel.from_pretrained(
+            "owkin/phikon"
+        ).embeddings.position_embeddings
+
         # Separate the class token embedding
         class_token_embed = pos_embed[:, 0:1, :]
         patch_embeddings = pos_embed[:, 1:, :]
-        
+
         # Calculate the new grid size from patch size
         n_patches_side = new_size // self.vit_encoder.config.patch_size
-        n_patches = n_patches_side ** 2
-        
+        n_patches = n_patches_side**2
+
         # Reshape patch embeddings to [1, 14, 14, embedding_dim]
         patch_embeddings = patch_embeddings.reshape(1, -1, 14, 14)
-        
+
         # Interpolate patch positional embeddings to the new grid size
-        new_patch_embed = torch.nn.functional.interpolate(patch_embeddings, size=(n_patches_side, n_patches_side), mode='bilinear', align_corners=False)
-        
+        new_patch_embed = torch.nn.functional.interpolate(
+            patch_embeddings,
+            size=(n_patches_side, n_patches_side),
+            mode="bilinear",
+            align_corners=False,
+        )
+
         # Flatten the interpolated embeddings back to [1, n_patches, embedding_dim]
         new_patch_embed = new_patch_embed.reshape(1, n_patches, -1)
-        
+
         # Concatenate the class token embedding back
         new_pos_embed = torch.cat([class_token_embed, new_patch_embed], dim=1)
-        
+
         # Update the model's positional embeddings
-        self.vit_encoder.embeddings.position_embeddings = torch.nn.Parameter(new_pos_embed.squeeze(0))
+        self.vit_encoder.embeddings.position_embeddings = torch.nn.Parameter(
+            new_pos_embed.squeeze(0)
+        )
 
     def forward(self, pixel_values):
 
-<<<<<<< HEAD
-        # Resize to desired spatial shape
-        pixel_values = self.resize_transform(pixel_values)
-
-        # Extract encodings and patch embeddings
-=======
->>>>>>> ef061f79
         outputs = self.vit_encoder(pixel_values, output_hidden_states=True)
         hidden_states = outputs.hidden_states
 
-        patch_size = self.input_spatial_shape//16
+        patch_size = self.input_spatial_shape // 16
 
         embeddings = [pixel_values]
         for i in self.extract_layers:
-            hidden_state = hidden_states[i][:, 1:].reshape(-1, patch_size, patch_size, 768).permute(0, 3, 1, 2)
+            hidden_state = (
+                hidden_states[i][:, 1:]
+                .reshape(-1, patch_size, patch_size, 768)
+                .permute(0, 3, 1, 2)
+            )
             embeddings.append(hidden_state)
 
         # Decode patch embeddings
